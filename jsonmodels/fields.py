import datetime
import re
from weakref import WeakKeyDictionary

import six
from dateutil.parser import parse

from .errors import ValidationError
from .collections import ModelCollection


# unique marker for "no default value specified". None is not good enough since
# it is a completely valid default value.
NotSet = object()


class BaseField(object):

    """Base class for all fields."""

    types = None

    def __init__(
<<<<<<< HEAD
            self, required=False, nullable=False, help_text=None,
            validators=None, default=None, name=None):
=======
            self,
            required=False,
            nullable=False,
            help_text=None,
            validators=None,
            default=NotSet):
>>>>>>> a2b5ca73
        self.memory = WeakKeyDictionary()
        self.required = required
        self.help_text = help_text
        self.nullable = nullable
        self._assign_validators(validators)
<<<<<<< HEAD
        self.name = name
        self._validate_name()
=======
        if default is not NotSet:
            self.validate(default)
        self._default = default

    @property
    def has_default(self):
        return self._default is not NotSet
>>>>>>> a2b5ca73

    def _assign_validators(self, validators):
        if validators and not isinstance(validators, list):
            validators = [validators]
        self.validators = validators or []

    def __set__(self, instance, value):
        self._finish_initialization(type(instance))
        value = self.parse_value(value)
        self.validate(value)
        self.memory[instance._cache_key] = value

    def __get__(self, instance, owner=None):
        if instance is None:
            self._finish_initialization(owner)
            return self

        self._finish_initialization(type(instance))

        self._check_value(instance)
        return self.memory[instance._cache_key]

    def _finish_initialization(self, owner):
        pass

    def _check_value(self, obj):
        if obj._cache_key not in self.memory:
            self.__set__(obj, self.get_default_value())

    def validate_for_object(self, obj):
        value = self.__get__(obj)
        self.validate(value)

    def validate(self, value):
        self._check_types()
        self._validate_against_types(value)
        self._check_against_required(value)
        self._validate_with_custom_validators(value)

    def _check_against_required(self, value):
        if value is None and self.required:
            raise ValidationError('Field is required!')

    def _validate_against_types(self, value):
        if value is not None and not isinstance(value, self.types):
            raise ValidationError(
                'Value is wrong, expected type "{types}"'.format(
                    types=', '.join([t.__name__ for t in self.types])
                ),
                value,
            )

    def _check_types(self):
        if self.types is None:
            raise ValidationError(
                'Field "{type}" is not usable, try '
                'different field type.'.format(type=type(self).__name__))

    def to_struct(self, value):
        """Cast value to Python structure."""
        return value

    def parse_value(self, value):
        """Parse value from primitive to desired format.

        Each field can parse value to form it wants it to be (like string or
        int).

        """
        return value

    def _validate_with_custom_validators(self, value):
        if value is None and self.nullable:
            return

        for validator in self.validators:
            try:
                validator.validate(value)
            except AttributeError:
                validator(value)

    def get_default_value(self):
        """Get default value for field.

        Each field can specify its default.

        """
        return self._default if self.has_default else None

    def _validate_name(self):
        if self.name is None:
            return
        if not re.match('^[A-Za-z_](([\w\-]*)?\w+)?$', self.name):
            raise ValueError('Wrong name', self.name)

    def structue_name(self, default):
        return self.name if self.name is not None else default


class StringField(BaseField):

    """String field."""

    types = six.string_types


class IntField(BaseField):

    """Integer field."""

    types = (int,)

    def parse_value(self, value):
        """Cast value to `int`, e.g. from string or long"""
        parsed = super(IntField, self).parse_value(value)
        if parsed is None:
            return parsed
        return int(parsed)


class FloatField(BaseField):

    """Float field."""

    types = (float, int)


class BoolField(BaseField):

    """Bool field."""

    types = (bool,)

    def parse_value(self, value):
        """Cast value to `bool`."""
        parsed = super(BoolField, self).parse_value(value)
        return bool(parsed) if parsed is not None else None


class ListField(BaseField):

    """List field."""

    types = (list,)

    def __init__(self, items_types=None, *args, **kwargs):
        """Init.

        `ListField` is **always not required**. If you want to control number
        of items use validators.

        """
        self._assign_types(items_types)
        super(ListField, self).__init__(*args, **kwargs)
        self.required = False

    def get_default_value(self):
        default = super(ListField, self).get_default_value()
        if default is None:
            return ModelCollection(self)
        return default

    def _assign_types(self, items_types):
        if items_types:
            try:
                self.items_types = tuple(items_types)
            except TypeError:
                self.items_types = items_types,
        else:
            self.items_types = tuple()

        types = []
        for type_ in self.items_types:
            if isinstance(type_, six.string_types):
                types.append(_LazyType(type_))
            else:
                types.append(type_)
        self.items_types = tuple(types)

    def validate(self, value):
        super(ListField, self).validate(value)

        if len(self.items_types) == 0:
            return

        for item in value:
            self.validate_single_value(item)

    def validate_single_value(self, item):
        if len(self.items_types) == 0:
            return

        if not isinstance(item, self.items_types):
            raise ValidationError(
                'All items must be instances '
                'of "{types}", and not "{type}".'.format(
                    types=', '.join([t.__name__ for t in self.items_types]),
                    type=type(item).__name__,
                ))

    def parse_value(self, values):
        """Cast value to proper collection."""
        result = self.get_default_value()

        if not values:
            return result

        if not isinstance(values, list):
            return values

        return [self._cast_value(value) for value in values]

    def _cast_value(self, value):
        if isinstance(value, self.items_types):
            return value
        else:
            if len(self.items_types) != 1:
                tpl = 'Cannot decide which type to choose from "{types}".'
                raise ValidationError(
                    tpl.format(
                        types=', '.join([t.__name__ for t in self.items_types])
                    )
                )
            return self.items_types[0](**value)

    def _finish_initialization(self, owner):
        super(ListField, self)._finish_initialization(owner)

        types = []
        for type in self.items_types:
            if isinstance(type, _LazyType):
                types.append(type.evaluate(owner))
            else:
                types.append(type)
        self.items_types = tuple(types)

    def _elem_to_struct(self, value):
        try:
            return value.to_struct()
        except AttributeError:
            return value

    def to_struct(self, values):
        return [self._elem_to_struct(v) for v in values]


class EmbeddedField(BaseField):

    """Field for embedded models."""

    def __init__(self, model_types, *args, **kwargs):
        self._assign_model_types(model_types)
        super(EmbeddedField, self).__init__(*args, **kwargs)

    def _assign_model_types(self, model_types):
        if not isinstance(model_types, (list, tuple)):
            model_types = (model_types,)

        types = []
        for type_ in model_types:
            if isinstance(type_, six.string_types):
                types.append(_LazyType(type_))
            else:
                types.append(type_)
        self.types = tuple(types)

    def _finish_initialization(self, owner):
        super(EmbeddedField, self)._finish_initialization(owner)

        types = []
        for type in self.types:
            if isinstance(type, _LazyType):
                types.append(type.evaluate(owner))
            else:
                types.append(type)
        self.types = tuple(types)

    def validate(self, value):
        super(EmbeddedField, self).validate(value)
        try:
            value.validate()
        except AttributeError:
            pass

    def parse_value(self, value):
        """Parse value to proper model type."""
        if not isinstance(value, dict):
            return value

        embed_type = self._get_embed_type()
        return embed_type(**value)

    def _get_embed_type(self):
        if len(self.types) != 1:
            raise ValidationError(
                'Cannot decide which type to choose from "{types}".'.format(
                    types=', '.join([t.__name__ for t in self.types])
                )
            )
        return self.types[0]

    def to_struct(self, value):
        return value.to_struct()


class _LazyType(object):

    def __init__(self, path):
        self.path = path

    def evaluate(self, base_cls):
        module, type_name = _evaluate_path(self.path, base_cls)
        return _import(module, type_name)


def _evaluate_path(relative_path, base_cls):
    base_module = base_cls.__module__

    modules = _get_modules(relative_path, base_module)

    type_name = modules.pop()
    module = '.'.join(modules)
    if not module:
        module = base_module
    return module, type_name


def _get_modules(relative_path, base_module):
    canonical_path = relative_path.lstrip('.')
    canonical_modules = canonical_path.split('.')

    if not relative_path.startswith('.'):
        return canonical_modules

    parents_amount = len(relative_path) - len(canonical_path)
    parent_modules = base_module.split('.')
    parents_amount = max(0, parents_amount - 1)
    if parents_amount > len(parent_modules):
        raise ValueError("Can't evaluate path '{}'".format(relative_path))
    return parent_modules[:parents_amount * -1] + canonical_modules


def _import(module_name, type_name):
    module = __import__(module_name, fromlist=[type_name])
    try:
        return getattr(module, type_name)
    except AttributeError:
        raise ValueError(
            "Can't find type '{}.{}'.".format(module_name, type_name))


class TimeField(StringField):

    """Time field."""

    types = (datetime.time,)

    def __init__(self, str_format=None, *args, **kwargs):
        """Init.

        :param str str_format: Format to cast time to (if `None` - casting to
            ISO 8601 format).

        """
        self.str_format = str_format
        super(TimeField, self).__init__(*args, **kwargs)

    def to_struct(self, value):
        """Cast `time` object to string."""
        if self.str_format:
            return value.strftime(self.str_format)
        return value.isoformat()

    def parse_value(self, value):
        """Parse string into instance of `time`."""
        if value is None:
            return value
        if isinstance(value, datetime.time):
            return value
        return parse(value).timetz()


class DateField(StringField):

    """Date field."""

    types = (datetime.date,)
    default_format = '%Y-%m-%d'

    def __init__(self, str_format=None, *args, **kwargs):
        """Init.

        :param str str_format: Format to cast date to (if `None` - casting to
            %Y-%m-%d format).

        """
        self.str_format = str_format
        super(DateField, self).__init__(*args, **kwargs)

    def to_struct(self, value):
        """Cast `date` object to string."""
        if self.str_format:
            return value.strftime(self.str_format)
        return value.strftime(self.default_format)

    def parse_value(self, value):
        """Parse string into instance of `date`."""
        if value is None:
            return value
        if isinstance(value, datetime.date):
            return value
        return parse(value).date()


class DateTimeField(StringField):

    """Datetime field."""

    types = (datetime.datetime,)

    def __init__(self, str_format=None, *args, **kwargs):
        """Init.

        :param str str_format: Format to cast datetime to (if `None` - casting
            to ISO 8601 format).

        """
        self.str_format = str_format
        super(DateTimeField, self).__init__(*args, **kwargs)

    def to_struct(self, value):
        """Cast `datetime` object to string."""
        if self.str_format:
            return value.strftime(self.str_format)
        return value.isoformat()

    def parse_value(self, value):
        """Parse string into instance of `datetime`."""
        if isinstance(value, datetime.datetime):
            return value
        if value:
            return parse(value)
        else:
            return None<|MERGE_RESOLUTION|>--- conflicted
+++ resolved
@@ -21,26 +21,20 @@
     types = None
 
     def __init__(
-<<<<<<< HEAD
-            self, required=False, nullable=False, help_text=None,
-            validators=None, default=None, name=None):
-=======
             self,
             required=False,
             nullable=False,
             help_text=None,
             validators=None,
-            default=NotSet):
->>>>>>> a2b5ca73
+            default=NotSet,
+            name=None):
         self.memory = WeakKeyDictionary()
         self.required = required
         self.help_text = help_text
         self.nullable = nullable
         self._assign_validators(validators)
-<<<<<<< HEAD
         self.name = name
         self._validate_name()
-=======
         if default is not NotSet:
             self.validate(default)
         self._default = default
@@ -48,7 +42,6 @@
     @property
     def has_default(self):
         return self._default is not NotSet
->>>>>>> a2b5ca73
 
     def _assign_validators(self, validators):
         if validators and not isinstance(validators, list):
