--- conflicted
+++ resolved
@@ -331,7 +331,6 @@
 def test_length_validator_list():
 
     class People(models.Base):
-<<<<<<< HEAD
         min_max_len = fields.ListField(str, validators=validators.Length(2, 4))
         min_len = fields.ListField(str, validators=validators.Length(2))
         max_len = fields.ListField(str, validators=validators.Length(4))
@@ -343,9 +342,6 @@
                                   validators.Regex(r"\w+")],
             validators=[validators.Length(1, 2)],
         )
-=======
-        names = fields.ListField(str, validators=validators.Length(2, 4))
->>>>>>> 3405e781
         surname = fields.StringField()
 
     schema = People.to_json_schema()
