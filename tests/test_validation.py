"""Test for validators."""

import pytest

from jsonmodels import models, fields, validators, errors


class FakeValidator(object):

    def __init__(self):
        self.called_with = None
        self.called_amount = 0

    def validate(self, value):
        self.called_amount = self.called_amount + 1
        self.called_with = value

    def assert_called_once_with(self, value):
        if value != self.called_with or self.called_amount != 1:
            raise AssertionError('Assert called once with "{}" failed!')


def test_validation():

    validator1 = FakeValidator()
    validator2 = FakeValidator()

    called = []
    arg = []

    def validator3(value):
        called.append(1)
        arg.append(value)

    class Person(models.Base):

        name = fields.StringField(
            required=True, validators=[validator1, validator2])
        surname = fields.StringField(required=True)
        age = fields.IntField(validators=validator3)
        cash = fields.FloatField()

    person = Person()
    person.name = 'John'
    person.surname = 'Smith'
    person.age = 33
    person.cash = 123567.89

    validator1.assert_called_once_with('John')
    validator2.assert_called_once_with('John')

    assert 1 == sum(called)
    assert 33 == arg.pop()


def test_validators_are_always_iterable():

    class Person(models.Base):

        children = fields.ListField()

    alan = Person()

    assert isinstance(alan.get_field('children').validators, list)


def test_get_field_not_found():

    class Person(models.Base):

        children = fields.ListField()

    alan = Person()

    with pytest.raises(errors.FieldNotFound):
        alan.get_field('bazinga')


def test_min_validation():

    validator = validators.Min(3)
    assert 3 == validator.minimum_value

    validator.validate(4)
    validator.validate(3)

    with pytest.raises(errors.ValidationError):
        validator.validate(2)
    with pytest.raises(errors.ValidationError):
        validator.validate(-2)


def test_exclusive_validation():

    validator = validators.Min(3, True)
    assert 3 == validator.minimum_value

    validator.validate(4)
    with pytest.raises(errors.ValidationError):
        validator.validate(3)
    with pytest.raises(errors.ValidationError):
        validator.validate(2)
    with pytest.raises(errors.ValidationError):
        validator.validate(-2)


def test_max_validation():

    validator = validators.Max(42)
    assert 42 == validator.maximum_value

    validator.validate(4)
    validator.validate(42)
    with pytest.raises(errors.ValidationError):
        validator.validate(42.01)
    with pytest.raises(errors.ValidationError):
        validator.validate(43)


def test_max_exclusive_validation():

    validator = validators.Max(42, True)
    assert 42 == validator.maximum_value

    validator.validate(4)
    with pytest.raises(errors.ValidationError):
        validator.validate(42)
    with pytest.raises(errors.ValidationError):
        validator.validate(42.01)
    with pytest.raises(errors.ValidationError):
        validator.validate(43)


def test_regex_validation():

    validator = validators.Regex('some')
    assert 'some' == validator.pattern

    validator.validate('some string')
    validator.validate('get some chips')
    with pytest.raises(errors.ValidationError):
        validator.validate('asdf')
    with pytest.raises(errors.ValidationError):
        validator.validate('trololo')


def test_regex_validation_for_wrong_type():

    validator = validators.Regex('some')
    assert 'some' == validator.pattern

    with pytest.raises(errors.ValidationError):
        validator.validate(1)


def test_validation_2():

    validator = validators.Regex('^some[0-9]$')
    assert '^some[0-9]$' == validator.pattern

    validator.validate('some0')
    with pytest.raises(errors.ValidationError):
        validator.validate('some')
    with pytest.raises(errors.ValidationError):
        validator.validate(' some')
    with pytest.raises(errors.ValidationError):
        validator.validate('asdf')
    with pytest.raises(errors.ValidationError):
        validator.validate('trololo')


def test_validation_ignorecase():
    validator = validators.Regex('^some$')
    validator.validate('some')
    with pytest.raises(errors.ValidationError):
        validator.validate('sOmE')

    validator = validators.Regex('^some$', ignorecase=True)
    validator.validate('some')
    validator.validate('SoMe')


def test_validation_multiline():
    validator = validators.Regex('^s.*e$')
    validator.validate('some')
    with pytest.raises(errors.ValidationError):
        validator.validate('some\nso more')

    validator = validators.Regex('^s.*e$', multiline=True)
    validator.validate('some')
    validator.validate('some\nso more')


def test_regex_validator():

    class Person(models.Base):

        name = fields.StringField(
            validators=validators.Regex('^[a-z]+$', ignorecase=True))

    person = Person()

    with pytest.raises(errors.ValidationError):
        person.name = '123'

    person.name = 'Jimmy'


def test_regex_validator_when_ecma_regex_given():

    class Person(models.Base):

        name = fields.StringField(
            validators=validators.Regex('/^[a-z]+$/i', ignorecase=False))

    person = Person()

    with pytest.raises(errors.ValidationError):
        person.name = '123'

    person.name = 'Jimmy'


def test_init():
    validator = validators.Length(0, 10)
    assert 0 == validator.minimum_value
    assert 10 == validator.maximum_value

    validator = validators.Length(0)
    assert 0 == validator.minimum_value
    assert validator.maximum_value is None

    validator = validators.Length(maximum_value=10)
    assert 10 == validator.maximum_value
    assert validator.minimum_value is None

    with pytest.raises(ValueError):
        validators.Length()


def test_length_validation():
    validator = validators.Length(1, 10)
    validator.validate('word')
    validator.validate('w' * 10)
    validator.validate('w')
    validator.validate([1, 2, 3])

    with pytest.raises(errors.ValidationError):
        validator.validate('')
    with pytest.raises(errors.ValidationError):
        validator.validate('na' * 10)


<<<<<<< HEAD
def test_validation_nullable():
    class Emb(models.Base):
        name = fields.StringField(nullable=True)

    class User(models.Base):
        name = fields.StringField(nullable=True)
        props = fields.ListField([str, int, float], nullable=True)
        embedded = fields.EmbeddedField(Emb, nullable=True)

    user = User(name=None, props=None)
    user.validate()
=======
def test_enum_validation():
    validator = validators.Enum('cat', 'dog', 'fish')

    validator.validate('cat')
    validator.validate('dog')
    validator.validate('fish')

    with pytest.raises(errors.ValidationError):
        validator.validate('horse')
>>>>>>> a00ed469
<|MERGE_RESOLUTION|>--- conflicted
+++ resolved
@@ -251,7 +251,6 @@
         validator.validate('na' * 10)
 
 
-<<<<<<< HEAD
 def test_validation_nullable():
     class Emb(models.Base):
         name = fields.StringField(nullable=True)
@@ -263,7 +262,8 @@
 
     user = User(name=None, props=None)
     user.validate()
-=======
+
+
 def test_enum_validation():
     validator = validators.Enum('cat', 'dog', 'fish')
 
@@ -272,5 +272,4 @@
     validator.validate('fish')
 
     with pytest.raises(errors.ValidationError):
-        validator.validate('horse')
->>>>>>> a00ed469
+        validator.validate('horse')